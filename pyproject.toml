--- conflicted
+++ resolved
@@ -4,11 +4,7 @@
 
 [project]
 name = "ogbench"
-<<<<<<< HEAD
-version = "1.1.3"
-=======
 version = "1.1.5"
->>>>>>> de7efb12
 requires-python = ">=3.8"
 dependencies = [
     "mujoco >= 3.1.6",
